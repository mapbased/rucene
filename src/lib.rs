--- conflicted
+++ resolved
@@ -20,10 +20,7 @@
 extern crate byteorder;
 extern crate bytes;
 extern crate crc;
-<<<<<<< HEAD
-=======
 extern crate crossbeam_channel;
->>>>>>> 32554448
 extern crate flate2;
 extern crate memmap;
 extern crate num_traits;
